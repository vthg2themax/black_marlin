[package]
name = "benches"
version = "0.1.0"
authors = ["Dirkjan Ochtman <dirkjan@ochtman.nl>", "Ryohei Machida <orcinus4627@gmail.com>"]
build = "src/build.rs"
edition = "2018"
publish = false

[dependencies]
<<<<<<< HEAD
askama = { git = "https://github.com/djc/askama" }
criterion = "0.3"
fomat-macros = { git = "https://github.com/krdln/fomat-macros" }
handlebars = { git = "https://github.com/sunng87/handlebars-rust" }
horrorshow = { git = "https://github.com/Stebalien/horrorshow-rs" }
liquid = "0.19.0"
markup = { git = "https://github.com/utkarshkukreti/markup.rs" }
maud = "0.21.0"
ramhorns = { git = "https://github.com/maciejhirsz/ramhorns" }
=======
horrorshow = "0.8.3"
markup = "0.4.1"
askama = "0.9.0"
criterion = "0.3.2"
yarte = { git = "https://github.com/botika/yarte", features = ["bytes_buff"] }
>>>>>>> d0716191
sailfish = { path = "../sailfish" }
sailfish-macros = { path = "../sailfish-macros" }
serde = "1"
serde_derive = "1"
serde_json = "1"
serde_yaml = "0.8"
tera = { git = "https://github.com/Keats/tera" }
yarte = { git = "https://github.com/botika/yarte", features = ["fixed"] }

[build-dependencies]
ructe = { git = "https://github.com/kaj/ructe" }

[[bench]]
name = "all"
harness = false<|MERGE_RESOLUTION|>--- conflicted
+++ resolved
@@ -7,7 +7,6 @@
 publish = false
 
 [dependencies]
-<<<<<<< HEAD
 askama = { git = "https://github.com/djc/askama" }
 criterion = "0.3"
 fomat-macros = { git = "https://github.com/krdln/fomat-macros" }
@@ -17,13 +16,6 @@
 markup = { git = "https://github.com/utkarshkukreti/markup.rs" }
 maud = "0.21.0"
 ramhorns = { git = "https://github.com/maciejhirsz/ramhorns" }
-=======
-horrorshow = "0.8.3"
-markup = "0.4.1"
-askama = "0.9.0"
-criterion = "0.3.2"
-yarte = { git = "https://github.com/botika/yarte", features = ["bytes_buff"] }
->>>>>>> d0716191
 sailfish = { path = "../sailfish" }
 sailfish-macros = { path = "../sailfish-macros" }
 serde = "1"
@@ -31,7 +23,7 @@
 serde_json = "1"
 serde_yaml = "0.8"
 tera = { git = "https://github.com/Keats/tera" }
-yarte = { git = "https://github.com/botika/yarte", features = ["fixed"] }
+yarte = { git = "https://github.com/botika/yarte", features = ["bytes_buff"] }
 
 [build-dependencies]
 ructe = { git = "https://github.com/kaj/ructe" }
