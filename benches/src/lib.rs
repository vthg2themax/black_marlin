#![feature(proc_macro_hygiene)]

pub mod askama_bench;
pub mod fomat;
pub mod handlebars;
pub mod horrorshow_bench;
pub mod liquid;
pub mod markup_bench;
pub mod maud_bench;
pub mod ramhorns;
pub mod ructe;
pub mod sailfish;
pub mod std_write;
pub mod tera;
pub mod yarte_bench;
<<<<<<< HEAD
pub mod yarte_fixed;

include!(concat!(env!("OUT_DIR"), "/templates.rs"));
=======
pub mod yarte_bytes;
pub mod yarte_fixed;
>>>>>>> d0716191
<|MERGE_RESOLUTION|>--- conflicted
+++ resolved
@@ -13,11 +13,7 @@
 pub mod std_write;
 pub mod tera;
 pub mod yarte_bench;
-<<<<<<< HEAD
+pub mod yarte_bytes;
 pub mod yarte_fixed;
 
-include!(concat!(env!("OUT_DIR"), "/templates.rs"));
-=======
-pub mod yarte_bytes;
-pub mod yarte_fixed;
->>>>>>> d0716191
+include!(concat!(env!("OUT_DIR"), "/templates.rs"));